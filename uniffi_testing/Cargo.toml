--- conflicted
+++ resolved
@@ -1,11 +1,7 @@
 [package]
 name = "uniffi_testing"
 authors = ["Firefox Sync Team <sync-team@mozilla.com>"]
-<<<<<<< HEAD
-version = "0.19.2"
-=======
 version = "0.19.3"
->>>>>>> c1ee58be
 edition = "2021"
 license = "MPL-2.0"
 publish = false
