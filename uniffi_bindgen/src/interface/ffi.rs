/* This Source Code Form is subject to the terms of the Mozilla Public
 * License, v. 2.0. If a copy of the MPL was not distributed with this
 * file, You can obtain one at http://mozilla.org/MPL/2.0/. */

//! # Low-level typesystem for the FFI layer of a component interface.
//!
//! This module provides the "FFI-level" typesystem of a UniFFI Rust Component, that is,
//! the C-style functions and structs and primitive datatypes that are used to interface
//! between the Rust component code and the foreign-language bindings.
//!
//! These types are purely an implementation detail of UniFFI, so consumers shouldn't
//! need to know about them. But as a developer working on UniFFI itself, you're likely
//! to spend a lot of time thinking about how these low-level types are used to represent
//! the higher-level "interface types" from the [`super::types::Type`] enum.
/// Represents the restricted set of low-level types that can be used to construct
/// the C-style FFI layer between a rust component and its foreign language bindings.
///
/// For the types that involve memory allocation, we make a distinction between
/// "owned" types (the recipient must free it, or pass it to someone else) and
/// "borrowed" types (the sender must keep it alive for the duration of the call).
#[derive(Debug, Clone, Hash, PartialEq, Eq)]
pub enum FfiType {
    // N.B. there are no booleans at this layer, since they cause problems for JNA.
    UInt8,
    Int8,
    UInt16,
    Int16,
    UInt32,
    Int32,
    UInt64,
    Int64,
    Float32,
    Float64,
    /// A `*const c_void` pointer to a rust-owned `Arc<T>`.
    /// If you've got one of these, you must call the appropriate rust function to free it.
    /// The templates will generate a unique `free` function for each T.
    /// The inner string references the name of the `T` type.
    RustArcPtr(String),
    /// A byte buffer allocated by rust, and owned by whoever currently holds it.
    /// If you've got one of these, you must either call the appropriate rust function to free it
    /// or pass it to someone that will.
    /// If the inner option is Some, it is the name of the external type. The bindings may need
    /// to use this name to import the correct RustBuffer for that type.
    RustBuffer(Option<String>),
    /// A borrowed reference to some raw bytes owned by foreign language code.
    /// The provider of this reference must keep it alive for the duration of the receiving call.
    ForeignBytes,
    /// A pointer to a single function in to the foreign language.
    /// This function contains all the machinery to make callbacks work on the foreign language side.
    ForeignCallback,
    // TODO: you can imagine a richer structural typesystem here, e.g. `Ref<String>` or something.
    // We don't need that yet and it's possible we never will, so it isn't here for now.
}

/// Represents an "extern C"-style function that will be part of the FFI.
///
/// These can't be declared explicitly in the UDL, but rather, are derived automatically
/// from the high-level interface. Each callable thing in the component API will have a
/// corresponding `FfiFunction` through which it can be invoked, and UniFFI also provides
/// some built-in `FfiFunction` helpers for use in the foreign language bindings.
#[derive(Debug, Clone)]
pub struct FfiFunction {
    pub(super) name: String,
    pub(super) is_async: bool,
    pub(super) arguments: Vec<FfiArgument>,
    pub(super) return_type: Option<FfiType>,
<<<<<<< HEAD
    pub(super) object_free_function: bool,
=======
    pub(super) has_rust_call_status_arg: bool,
>>>>>>> e8e5ff6a
}

impl FfiFunction {
    pub fn name(&self) -> &str {
        &self.name
    }

    pub fn is_async(&self) -> bool {
        self.is_async
    }

    pub fn arguments(&self) -> Vec<&FfiArgument> {
        self.arguments.iter().collect()
    }

    pub fn return_type(&self) -> Option<&FfiType> {
        self.return_type.as_ref()
    }

<<<<<<< HEAD
    pub fn is_object_free_function(&self) -> bool {
        self.object_free_function
=======
    pub fn has_rust_call_status_arg(&self) -> bool {
        self.has_rust_call_status_arg
    }
}

impl Default for FfiFunction {
    fn default() -> Self {
        Self {
            name: "".into(),
            is_async: false,
            arguments: Vec::new(),
            return_type: None,
            has_rust_call_status_arg: true,
        }
>>>>>>> e8e5ff6a
    }
}

/// Represents an argument to an FFI function.
///
/// Each argument has a name and a type.
#[derive(Debug, Clone)]
pub struct FfiArgument {
    pub(super) name: String,
    pub(super) type_: FfiType,
}

impl FfiArgument {
    pub fn name(&self) -> &str {
        &self.name
    }
    pub fn type_(&self) -> FfiType {
        self.type_.clone()
    }
}

#[cfg(test)]
mod test {
    // There's not really much to test here to be honest,
    // it's mostly type declarations.
}<|MERGE_RESOLUTION|>--- conflicted
+++ resolved
@@ -64,11 +64,10 @@
     pub(super) is_async: bool,
     pub(super) arguments: Vec<FfiArgument>,
     pub(super) return_type: Option<FfiType>,
-<<<<<<< HEAD
-    pub(super) object_free_function: bool,
-=======
     pub(super) has_rust_call_status_arg: bool,
->>>>>>> e8e5ff6a
+    /// Used by C# generator to differentiate the free function and call call it with void*
+    /// instead of C# `SafeHandle` type. See <https://github.com/mozilla/uniffi-rs/pull/1488>.
+    pub(super) is_object_free_function: bool,
 }
 
 impl FfiFunction {
@@ -88,12 +87,12 @@
         self.return_type.as_ref()
     }
 
-<<<<<<< HEAD
-    pub fn is_object_free_function(&self) -> bool {
-        self.object_free_function
-=======
     pub fn has_rust_call_status_arg(&self) -> bool {
         self.has_rust_call_status_arg
+    }
+
+    pub fn is_object_free_function(&self) -> bool {
+        self.is_object_free_function
     }
 }
 
@@ -105,8 +104,8 @@
             arguments: Vec::new(),
             return_type: None,
             has_rust_call_status_arg: true,
+            is_object_free_function: false,
         }
->>>>>>> e8e5ff6a
     }
 }
 
